--- conflicted
+++ resolved
@@ -20,12 +20,8 @@
         .package(url: "https://github.com/SwiftDocOrg/GraphViz.git", .upToNextMinor(from: "0.1.2")),
         .package(url: "https://github.com/NSHipster/HypertextLiteral.git", .upToNextMinor(from: "0.0.2")),
         .package(url: "https://github.com/SwiftDocOrg/Markup.git", .upToNextMinor(from: "0.0.3")),
-<<<<<<< HEAD
-        .package(url: "https://github.com/NSHipster/SwiftSyntaxHighlighter.git", .revision("1.0.0")),
+        .package(url: "https://github.com/NSHipster/SwiftSyntaxHighlighter.git", .revision("1.1.1")),
         .package(url: "https://github.com/stephencelis/SQLite.swift.git", .revision("0.12.2")),
-=======
-        .package(url: "https://github.com/NSHipster/SwiftSyntaxHighlighter.git", .revision("1.1.1")),
->>>>>>> f2ec6cf7
         .package(url: "https://github.com/apple/swift-argument-parser.git", .upToNextMinor(from: "0.0.6")),
         .package(url: "https://github.com/apple/swift-log.git", .upToNextMinor(from: "1.2.0")),
         .package(name: "LoggingGitHubActions", url: "https://github.com/NSHipster/swift-log-github-actions.git", .upToNextMinor(from: "0.0.1")),
@@ -35,9 +31,6 @@
         // Targets can depend on other targets in this package, and on products in packages which this package depends on.
         .target(
             name: "swift-doc",
-<<<<<<< HEAD
-            dependencies: ["ArgumentParser", "SwiftDoc", "SwiftSemantics", "SwiftMarkup", "CommonMarkBuilder", "HypertextLiteral", "Markup", "DCOV", "GraphViz", "SwiftSyntaxHighlighter", "SQLite", "Logging", "LoggingGitHubActions"]
-=======
             dependencies: [
                 .target(name: "SwiftDoc"),
                 .target(name: "DCOV"),
@@ -49,10 +42,10 @@
                 .product(name: "Markup", package: "Markup"),
                 .product(name: "GraphViz", package: "GraphViz"),
                 .product(name: "SwiftSyntaxHighlighter", package: "SwiftSyntaxHighlighter"),
+                .product(name: "SQLite", package: "SQLite"),
                 .product(name: "Logging", package: "swift-log"),
                 .product(name: "LoggingGitHubActions", package: "LoggingGitHubActions")
             ]
->>>>>>> f2ec6cf7
         ),
         .target(
             name: "DCOV",
