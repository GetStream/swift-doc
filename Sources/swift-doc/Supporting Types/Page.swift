import Foundation
import SwiftDoc
import SwiftMarkup
import SwiftSemantics
import struct SwiftSemantics.Protocol
import CommonMark
import HypertextLiteral

protocol Page: HypertextLiteralConvertible {
    var module: Module { get }
    var baseURL: String { get }
    var title: String { get }
    var document: CommonMark.Document { get }
    var html: HypertextLiteral.HTML { get }
}

extension Page {
    var module: Module { fatalError("unimplemented") }
    var title: String { fatalError("unimplemented") }
}

<<<<<<< HEAD
func route(for symbol: Symbol) -> String {
    return route(for: symbol.id)
}

func route(for name: CustomStringConvertible) -> String {
    return name.description.replacingOccurrences(of: ".", with: "_")
}

func path(for symbol: Symbol, with baseURL: String) -> String {
    return path(for: route(for: symbol), with: baseURL)
}

func path(for identifier: CustomStringConvertible, with baseURL: String) -> String {
    var urlComponents = URLComponents(string: baseURL)
    urlComponents = urlComponents?.appendingPathComponent("\(identifier)")
    guard let string = urlComponents?.string else {
        logger.critical("Unable to construct path for \(identifier) with baseURL \(baseURL)")
        fatalError()
    }

    return string
}
=======
extension Page {
    func write(to url: URL, format: SwiftDoc.Generate.Format) throws {
        let data: Data?
        switch format {
        case .commonmark:
            data = document.render(format: .commonmark).data(using: .utf8)
        case .html:
            data = layout(self).description.data(using: .utf8)
        }

        guard let filedata = data else { return }

        try writeFile(filedata, to: url)
    }
}


>>>>>>> 2ef54e28

func writeFile(_ data: Data, to url: URL) throws {
    let fileManager = FileManager.default
    try fileManager.createDirectory(at: url.deletingLastPathComponent(), withIntermediateDirectories: true, attributes: [.posixPermissions: 0o744])

    try data.write(to: url)
    try fileManager.setAttributes([.posixPermissions: 0o744], ofItemAtPath: url.path)
}<|MERGE_RESOLUTION|>--- conflicted
+++ resolved
@@ -19,30 +19,6 @@
     var title: String { fatalError("unimplemented") }
 }
 
-<<<<<<< HEAD
-func route(for symbol: Symbol) -> String {
-    return route(for: symbol.id)
-}
-
-func route(for name: CustomStringConvertible) -> String {
-    return name.description.replacingOccurrences(of: ".", with: "_")
-}
-
-func path(for symbol: Symbol, with baseURL: String) -> String {
-    return path(for: route(for: symbol), with: baseURL)
-}
-
-func path(for identifier: CustomStringConvertible, with baseURL: String) -> String {
-    var urlComponents = URLComponents(string: baseURL)
-    urlComponents = urlComponents?.appendingPathComponent("\(identifier)")
-    guard let string = urlComponents?.string else {
-        logger.critical("Unable to construct path for \(identifier) with baseURL \(baseURL)")
-        fatalError()
-    }
-
-    return string
-}
-=======
 extension Page {
     func write(to url: URL, format: SwiftDoc.Generate.Format) throws {
         let data: Data?
@@ -59,9 +35,6 @@
     }
 }
 
-
->>>>>>> 2ef54e28
-
 func writeFile(_ data: Data, to url: URL) throws {
     let fileManager = FileManager.default
     try fileManager.createDirectory(at: url.deletingLastPathComponent(), withIntermediateDirectories: true, attributes: [.posixPermissions: 0o744])
