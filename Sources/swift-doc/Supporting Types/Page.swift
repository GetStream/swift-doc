--- conflicted
+++ resolved
@@ -14,8 +14,6 @@
 //    var html: HypertextLiteral.HTML { get }
 }
 
-<<<<<<< HEAD
-=======
 extension Page {
     var module: Module { fatalError("unimplemented") }
     var title: String { fatalError("unimplemented") }
@@ -37,18 +35,13 @@
     }
 }
 
->>>>>>> f2ec6cf7
 func writeFile(_ data: Data, to url: URL) throws {
     let fileManager = FileManager.default
     try fileManager.createDirectory(at: url.deletingLastPathComponent(), withIntermediateDirectories: true)
     try data.write(to: url)
-<<<<<<< HEAD
-    try fileManager.setAttributes([.posixPermissions: 0o744], ofItemAtPath: url.path)
 }
 
 
 extension Page {
     var symbol: Symbol? { nil }
-=======
->>>>>>> f2ec6cf7
 }