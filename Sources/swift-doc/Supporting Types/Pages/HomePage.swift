--- conflicted
+++ resolved
@@ -64,37 +64,9 @@
             ]) { (heading, symbols) in
                 if (!symbols.isEmpty) {
                     Heading { heading }
-<<<<<<< HEAD
-                    List(of: names.sorted()) { name in
-                        Link(urlString: path(for: name, with: baseURL), text: name)
-                    }
-                }
-            }
-
-            if !globalTypealiasNames.isEmpty ||
-                !globalFunctionNames.isEmpty ||
-                !globalVariableNames.isEmpty
-            {
-                Heading { "Globals" }
-
-                Section {
-                    ForEach(in: [
-                          ("Typealiases", globalTypealiasNames),
-                          ("Functions", globalFunctionNames),
-                          ("Variables", globalVariableNames)
-                      ]) { (heading, names) in
-                        if (!names.isEmpty) {
-                          Heading { heading }
-                            
-                          List(of: names.sorted()) { name in
-                            Link(urlString: path(for: name, with: baseURL), text: softbreak(name))
-                          }
-                        }
-=======
 
                     List(of: symbols.sorted()) { symbol in
-                        Abstract(for: symbol).fragment
->>>>>>> 137d67f0
+                        Abstract(for: symbol, baseURL: baseURL).fragment
                     }
                 }
             }
@@ -118,71 +90,11 @@
             <section id=\#(heading.lowercased())>
                 <h2>\#(heading)</h2>
                 <dl>
-                    \#(symbols.sorted().map { Abstract(for: $0).html })
+                    \#(symbols.sorted().map { Abstract(for: $0, baseURL: baseURL).html })
                 </dl>
-            </section>
-        """#
-        })
-<<<<<<< HEAD
-        \#(globalsHTML)
-        """#
-    }
-
-    private var globalsHTML: HypertextLiteral.HTML {
-        guard !globalTypealias.isEmpty ||
-            !globalFunctions.isEmpty ||
-            !globalVariables.isEmpty else {
-                return ""
-        }
-
-        let heading = "Globals"
-        return #"""
-        <section id=\#(heading.lowercased())>
-            <h2>\#(heading)</h2>
-            \#(globalsListHTML)
-        </section>
-        """#
-    }
-
-    private var globalsListHTML: HypertextLiteral.HTML {
-        let globals = [
-            ("Typealiases", globalTypealias),
-            ("Functions", globalFunctions),
-            ("Variables", globalVariables),
-        ]
-        return #"""
-        \#(globals.compactMap { (heading, symbols) -> HypertextLiteral.HTML? in
-            guard !symbols.isEmpty else { return nil }
-
-            return #"""
-            <section id=\#(heading.lowercased())>
-                <h3>\#(heading)</h3>
-                \#(listHTML(symbols: symbols))
             </section>
         """#
         })
         """#
     }
-
-    private func listHTML(symbols: [Symbol]) -> HypertextLiteral.HTML {
-        #"""
-        <dl>
-            \#(symbols.sorted().map { symbol ->  HypertextLiteral.HTML in
-            let descriptor = String(describing: type(of: symbol.api)).lowercased()
-            return #"""
-            <dt class="\#(descriptor)">
-                <a href=\#(path(for: symbol, with: baseURL)) title="\#(descriptor) - \#(symbol.id.description)">
-                    \#(softbreak(symbol.id.description))
-                </a>
-            </dt>
-            <dd>
-                \#(commonmark: symbol.documentation?.summary ?? "")
-            </dd>
-            """#
-            })
-        </dl>
-=======
->>>>>>> 137d67f0
-        """#
-    }
 }