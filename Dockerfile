--- conflicted
+++ resolved
@@ -6,11 +6,7 @@
 RUN make install prefix=/build
 
 FROM ubuntu:18.04
-<<<<<<< HEAD
-RUN apt-get -qq update && apt-get install -y libatomic1 libxml2-dev libsqlite3-dev && rm -r /var/lib/apt/lists/*
-=======
-RUN apt-get -qq update && apt-get install -y libatomic1 libxml2-dev libcurl4-openssl-dev && rm -r /var/lib/apt/lists/*
->>>>>>> 2ef54e28
+RUN apt-get -qq update && apt-get install -y libatomic1 libxml2-dev libsqlite3-dev libcurl4-openssl-dev && rm -r /var/lib/apt/lists/*
 COPY --from=builder /build/bin/swift-doc /usr/bin
 COPY --from=builder /build/lib/* /usr/lib/
 ENTRYPOINT ["swift-doc"]
